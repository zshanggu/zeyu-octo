--- conflicted
+++ resolved
@@ -46,69 +46,12 @@
 ##############################################################################
 
 
-<<<<<<< HEAD
-# TODO: use class UnnormalizeActionProprio instead
-@partial(jax.jit, static_argnames="argmax")
-def sample_unormalized_actions(
-    pretrained_model: ORCAModel,
-    observations,
-    tasks,
-    mean,
-    std,
-    rng,
-    argmax=False,
-    temperature=1.0,
-):
-    # add batch dim to observations
-    observations = jax.tree_map(lambda x: x[None], observations)
-    # tasks = jax.tree_map(lambda x: x[None], tasks)
-    logging.warning(
-        "observations: %s", flax.core.pretty_repr(jax.tree_map(jnp.shape, observations))
-    )
-    logging.warning("tasks: %s", flax.core.pretty_repr(jax.tree_map(jnp.shape, tasks)))
-    actions = pretrained_model.sample_actions(
-        observations,
-        tasks,
-        rng=rng,
-        argmax=argmax,
-        temperature=temperature,
-    )
-    # remove batch dim
-    return actions[0] * std + mean
-
-
-def load_checkpoint(weights_path: str, step: int, dataset_name: str = "bridge_dataset"):
-    model = ORCAModel.load_pretrained(weights_path, step=int(step))
-    metadata_path = os.path.join(
-        weights_path, f"dataset_statistics_{dataset_name}.json"
-    )
-    with open(metadata_path, "r") as f:
-        action_proprio_metadata = json.load(f)
-    action_mean = jnp.array(action_proprio_metadata["action"]["mean"])
-    action_std = jnp.array(action_proprio_metadata["action"]["std"])
-
-    policy_fn = supply_rng(
-        partial(
-            sample_unormalized_actions,
-            model,
-            argmax=FLAGS.deterministic,
-            mean=action_mean,
-            std=action_std,
-            temperature=FLAGS.temperature,
-        ),
-    )
-    return (policy_fn, model)
-
-
-def run_eval_loop(env: gym.Env, get_goal_condition: Callable, step_duration: float):
-=======
 def run_eval_loop(
     env: gym.Env,
-    models: Dict[str, PretrainedModel],
+    models: Dict[str, ORCAModel],
     get_goal_condition: Callable,
     step_duration: float,
 ):
->>>>>>> 5965a960
     """
     Main evaluation loop.
     : param env: gym.Env            Gym environment for the robot.
@@ -164,14 +107,9 @@
             policy_idx = click.prompt("Select policy", type=int)
 
         policy_name = list(policies.keys())[policy_idx]
-<<<<<<< HEAD
-        policy_fn, model = policies[policy_name]
-        model: ORCAModel  # type hinting
-=======
         policy_fn = policies[policy_name]
         model = models[policy_name]
-        model: PretrainedModel  # type hinting
->>>>>>> 5965a960
+        model: ORCAModel  # type hinting
 
         modality = FLAGS.modality
         if not modality:
