import functools as ft
from functools import partial
from typing import Any, Callable, Sequence, Tuple

import flax.linen as nn
import jax.numpy as jnp
import numpy as np

from orca.model.components.film_conditioning_layer import FilmConditioning
from orca.model.components.vit_encoders import normalize_images

ModuleDef = Any


class AddSpatialCoordinates(nn.Module):
    dtype: Any = jnp.float32

    @nn.compact
    def __call__(self, x):
        grid = jnp.array(
            np.stack(
                np.meshgrid(*[np.arange(s) / (s - 1) * 2 - 1 for s in x.shape[-3:-1]]),
                axis=-1,
            ),
            dtype=self.dtype,
        ).transpose(1, 0, 2)

        if x.ndim == 4:
            grid = jnp.broadcast_to(grid, [x.shape[0], *grid.shape])

        return jnp.concatenate([x, grid], axis=-1)


class SpatialSoftmax(nn.Module):
    height: int
    width: int
    channel: int
    pos_x: jnp.ndarray
    pos_y: jnp.ndarray
    temperature: None
    log_heatmap: bool = False

    @nn.compact
    def __call__(self, features):
        if self.temperature == -1:
            from jax.nn import initializers

            temperature = self.param(
                "softmax_temperature", initializers.ones, (1), jnp.float32
            )
        else:
            temperature = 1.0

        # add batch dim if missing
        no_batch_dim = len(features.shape) < 4
        if no_batch_dim:
            features = features[None]

        assert len(features.shape) == 4
        batch_size, num_featuremaps = features.shape[0], features.shape[3]
        features = features.transpose(0, 3, 1, 2).reshape(
            batch_size, num_featuremaps, self.height * self.width
        )

        softmax_attention = nn.softmax(features / temperature)
        expected_x = jnp.sum(
            self.pos_x * softmax_attention, axis=2, keepdims=True
        ).reshape(batch_size, num_featuremaps)
        expected_y = jnp.sum(
            self.pos_y * softmax_attention, axis=2, keepdims=True
        ).reshape(batch_size, num_featuremaps)
        expected_xy = jnp.concatenate([expected_x, expected_y], axis=1)

        expected_xy = jnp.reshape(expected_xy, [batch_size, 2 * num_featuremaps])

        if no_batch_dim:
            expected_xy = expected_xy[0]
        return expected_xy


class SpatialLearnedEmbeddings(nn.Module):
    height: int
    width: int
    channel: int
    num_features: int = 5
    kernel_init: Callable = nn.initializers.lecun_normal()
    param_dtype: Any = jnp.float32

    @nn.compact
    def __call__(self, features):
        """
        features is B x H x W X C
        """
        kernel = self.param(
            "kernel",
            self.kernel_init,
            (self.height, self.width, self.channel, self.num_features),
            self.param_dtype,
        )

        # add batch dim if missing
        no_batch_dim = len(features.shape) < 4
        if no_batch_dim:
            features = features[None]

        batch_size = features.shape[0]
        assert len(features.shape) == 4
        features = jnp.sum(
            jnp.expand_dims(features, -1) * jnp.expand_dims(kernel, 0), axis=(1, 2)
        )
        features = jnp.reshape(features, [batch_size, -1])

        if no_batch_dim:
            features = features[0]

        return features


class MyGroupNorm(nn.GroupNorm):
    def __call__(self, x):
        if x.ndim == 3:
            x = x[jnp.newaxis]
            x = super().__call__(x)
            return x[0]
        else:
            return super().__call__(x)


class ResNetBlock(nn.Module):
    """ResNet block."""

    filters: int
    conv: ModuleDef
    norm: ModuleDef
    act: Callable
    strides: Tuple[int, int] = (1, 1)

    @nn.compact
    def __call__(
        self,
        x,
    ):
        residual = x
        y = self.conv(self.filters, (3, 3), self.strides)(x)
        y = self.norm()(y)
        y = self.act(y)
        y = self.conv(self.filters, (3, 3))(y)
        y = self.norm()(y)

        if residual.shape != y.shape:
            residual = self.conv(self.filters, (1, 1), self.strides, name="conv_proj")(
                residual
            )
            residual = self.norm(name="norm_proj")(residual)

        return self.act(residual + y)


class BottleneckResNetBlock(nn.Module):
    """Bottleneck ResNet block."""

    filters: int
    conv: ModuleDef
    norm: ModuleDef
    act: Callable
    strides: Tuple[int, int] = (1, 1)

    @nn.compact
    def __call__(self, x):
        residual = x
        y = self.conv(self.filters, (1, 1))(x)
        y = self.norm()(y)
        y = self.act(y)
        y = self.conv(self.filters, (3, 3), self.strides)(y)
        y = self.norm()(y)
        y = self.act(y)
        y = self.conv(self.filters * 4, (1, 1))(y)
        y = self.norm(scale_init=nn.initializers.zeros)(y)

        if residual.shape != y.shape:
            residual = self.conv(
                self.filters * 4, (1, 1), self.strides, name="conv_proj"
            )(residual)
            residual = self.norm(name="norm_proj")(residual)

        return self.act(residual + y)


class ResNetEncoder(nn.Module):
    """ResNetV1."""

    stage_sizes: Sequence[int]
    block_cls: ModuleDef
    num_filters: int = 64
    dtype: Any = jnp.float32
    act: str = "relu"
    conv: ModuleDef = nn.Conv
    norm: str = "group"
    add_spatial_coordinates: bool = False
    pooling_method: str = "avg"
    use_spatial_softmax: bool = False
    softmax_temperature: float = 1.0
    use_multiplicative_cond: bool = False
    num_spatial_blocks: int = 8
    use_film: bool = False
    img_norm_type: str = "default"

    # image normalization stats calculated on ImageNet from torchvision
    img_norm_mean: Any = jnp.array([0.485, 0.456, 0.406]).reshape((1, 1, 1, 3))
    img_norm_std: Any = jnp.array([0.229, 0.224, 0.225]).reshape((1, 1, 1, 3))

    @nn.compact
    def __call__(self, observations: jnp.ndarray, train: bool = True, cond_var=None):
        expecting_cond_var = self.use_multiplicative_cond or self.use_film
        received_cond_var = cond_var is not None
        assert (
            expecting_cond_var == received_cond_var
        ), "Only pass in cond var iff model expecting cond var"

<<<<<<< HEAD
        # put image in range [0, 1] and normalize by image stats
        x = observations.astype(jnp.float32) / 255
        assert x.shape[-1] % 3 == 0, "images should have rgb channels!"
        rpt = int(x.shape[-1] / 3)
        mean = jnp.tile(self.img_norm_mean, (1, 1, 1, rpt))
        std = jnp.tile(self.img_norm_std, (1, 1, 1, rpt))
        x = (x - mean) / std

=======
        x = normalize_images(observations, self.img_norm_type)
>>>>>>> 3193bb08
        if self.add_spatial_coordinates:
            x = AddSpatialCoordinates(dtype=self.dtype)(x)

        conv = partial(
            self.conv,
            use_bias=False,
            dtype=self.dtype,
            kernel_init=nn.initializers.kaiming_normal(),
        )
        if self.norm == "batch":
            raise NotImplementedError
        elif self.norm == "group":
            norm = partial(MyGroupNorm, num_groups=4, epsilon=1e-5, dtype=self.dtype)
        elif self.norm == "layer":
            norm = partial(
                nn.LayerNorm,
                epsilon=1e-5,
                dtype=self.dtype,
            )
        else:
            raise ValueError("norm not found")

        act = getattr(nn, self.act)

        x = conv(
            self.num_filters,
            (7, 7),
            (2, 2),
            padding=[(3, 3), (3, 3)],
            name="conv_init",
        )(x)

        x = norm(name="norm_init")(x)
        x = act(x)
        x = nn.max_pool(x, (3, 3), strides=(2, 2), padding="SAME")
        for i, block_size in enumerate(self.stage_sizes):
            for j in range(block_size):
                stride = (2, 2) if i > 0 and j == 0 else (1, 1)
                x = self.block_cls(
                    self.num_filters * 2**i,
                    strides=stride,
                    conv=conv,
                    norm=norm,
                    act=act,
                )(x)
                if self.use_film:
                    assert (
                        cond_var is not None
                    ), "Cond var is None, nothing to condition on"
                    x = FilmConditioning()(x, cond_var)
                if self.use_multiplicative_cond:
                    assert (
                        cond_var is not None
                    ), "Cond var is None, nothing to condition on"
                    cond_out = nn.Dense(
                        x.shape[-1], kernel_init=nn.initializers.xavier_normal()
                    )(cond_var)
                    x_mult = jnp.expand_dims(jnp.expand_dims(cond_out, 1), 1)
                    x = x * x_mult

        if self.pooling_method == "spatial_learned_embeddings":
            height, width, channel = x.shape[-3:]
            x = SpatialLearnedEmbeddings(
                height=height,
                width=width,
                channel=channel,
                num_features=self.num_spatial_blocks,
            )(x)
        elif self.pooling_method == "spatial_softmax":
            height, width, channel = x.shape[-3:]
            pos_x, pos_y = jnp.meshgrid(
                jnp.linspace(-1.0, 1.0, height), jnp.linspace(-1.0, 1.0, width)
            )
            pos_x = pos_x.reshape(height * width)
            pos_y = pos_y.reshape(height * width)
            x = SpatialSoftmax(
                height, width, channel, pos_x, pos_y, self.softmax_temperature
            )(x)
        elif self.pooling_method == "avg":
            x = jnp.mean(x, axis=(-3, -2))
        elif self.pooling_method == "max":
            x = jnp.max(x, axis=(-3, -2))
        elif self.pooling_method == "none":
            pass
        else:
            raise ValueError("pooling method not found")

        return x


resnetv1_configs = {
    "resnetv1-18": ft.partial(
        ResNetEncoder, stage_sizes=(2, 2, 2, 2), block_cls=ResNetBlock
    ),
    "resnetv1-34": ft.partial(
        ResNetEncoder, stage_sizes=(3, 4, 6, 3), block_cls=ResNetBlock
    ),
    "resnetv1-50": ft.partial(
        ResNetEncoder, stage_sizes=[3, 4, 6, 3], block_cls=BottleneckResNetBlock
    ),
    "resnetv1-18-deeper": ft.partial(
        ResNetEncoder, stage_sizes=(3, 3, 3, 3), block_cls=ResNetBlock
    ),
    "resnetv1-18-deepest": ft.partial(
        ResNetEncoder, stage_sizes=(4, 4, 4, 4), block_cls=ResNetBlock
    ),
    "resnetv1-18-bridge": ft.partial(
        ResNetEncoder,
        stage_sizes=(2, 2, 2, 2),
        block_cls=ResNetBlock,
        num_spatial_blocks=8,
    ),
    "resnetv1-34-bridge": ft.partial(
        ResNetEncoder,
        stage_sizes=(3, 4, 6, 3),
        block_cls=ResNetBlock,
        num_spatial_blocks=8,
    ),
    "resnetv1-34-bridge-film": ft.partial(
        ResNetEncoder,
        stage_sizes=(3, 4, 6, 3),
        block_cls=ResNetBlock,
        num_spatial_blocks=8,
        use_film=True,
    ),
    "resnetv1-50-bridge": ft.partial(
        ResNetEncoder,
        stage_sizes=(3, 4, 6, 3),
        block_cls=BottleneckResNetBlock,
        num_spatial_blocks=8,
    ),
    "resnetv1-50-bridge-film": ft.partial(
        ResNetEncoder,
        stage_sizes=(3, 4, 6, 3),
        block_cls=BottleneckResNetBlock,
        num_spatial_blocks=8,
        use_film=True,
    ),
}<|MERGE_RESOLUTION|>--- conflicted
+++ resolved
@@ -205,10 +205,6 @@
     use_film: bool = False
     img_norm_type: str = "default"
 
-    # image normalization stats calculated on ImageNet from torchvision
-    img_norm_mean: Any = jnp.array([0.485, 0.456, 0.406]).reshape((1, 1, 1, 3))
-    img_norm_std: Any = jnp.array([0.229, 0.224, 0.225]).reshape((1, 1, 1, 3))
-
     @nn.compact
     def __call__(self, observations: jnp.ndarray, train: bool = True, cond_var=None):
         expecting_cond_var = self.use_multiplicative_cond or self.use_film
@@ -217,18 +213,7 @@
             expecting_cond_var == received_cond_var
         ), "Only pass in cond var iff model expecting cond var"
 
-<<<<<<< HEAD
-        # put image in range [0, 1] and normalize by image stats
-        x = observations.astype(jnp.float32) / 255
-        assert x.shape[-1] % 3 == 0, "images should have rgb channels!"
-        rpt = int(x.shape[-1] / 3)
-        mean = jnp.tile(self.img_norm_mean, (1, 1, 1, rpt))
-        std = jnp.tile(self.img_norm_std, (1, 1, 1, rpt))
-        x = (x - mean) / std
-
-=======
         x = normalize_images(observations, self.img_norm_type)
->>>>>>> 3193bb08
         if self.add_spatial_coordinates:
             x = AddSpatialCoordinates(dtype=self.dtype)(x)
 
